import ast
from copy import deepcopy
import json
import os
import dash_bootstrap_components as dbc
import dash_mantine_components as dmc
from dash_iconify import DashIconify
import dash_draggable
from dash import html, dcc, Input, Output, State, ALL, MATCH
import dash
import httpx
import numpy as np
from depictio.api.v1.deltatables_utils import join_deltatables, load_deltatable_lite
from depictio.dash.layouts.draggable_scenarios.add_component import add_new_component

from depictio.api.v1.configs.config import API_BASE_URL, TOKEN, logger

from depictio.dash.layouts.draggable_scenarios.interactive_component_update import update_interactive_component
from depictio.dash.layouts.stepper import create_stepper_output
from depictio.dash.utils import (
<<<<<<< HEAD
    analyze_structure_and_get_deepest_type,
=======
    analyze_structure_and_get_deepest_type
>>>>>>> f361d923
    # load_depictio_data,
)
from depictio.dash.layouts.draggable_scenarios.restore_dashboard import load_depictio_data


# Depictio layout imports for stepper
from depictio.dash.layouts.stepper import (
    # create_stepper_dropdowns,
    # create_stepper_buttons,
    create_stepper_output,
)

# Depictio layout imports for header
from depictio.dash.layouts.header import (
    design_header,
    enable_box_edit_mode,
    # enable_box_edit_mode_dev,
)

from depictio.dash.modules.figure_component.utils import plotly_vizu_dict


# Mapping of component types to their respective dimensions (width and height)
component_dimensions = {"card-component": {"w": 3, "h": 4}, "interactive-component": {"w": 6, "h": 6}, "graph-component": {"w": 9, "h": 8}}


def calculate_new_layout_position(child_type, existing_layouts, child_id, n):
    """Calculate position for new layout item based on existing ones and type."""
    # Get the default dimensions from the type
    dimensions = component_dimensions.get(child_type, {"w": 6, "h": 5})  # Default if type not found

    # Simple positioning logic: place items in rows based on their index
    columns_per_row = 12  # Assuming a 12-column layout grid
    row = n // (columns_per_row // dimensions["w"])  # Integer division to find row based on how many fit per row
    col_position = (n % (columns_per_row // dimensions["w"])) * dimensions["w"]  # Modulo for column position

    return {
        "x": col_position,
        "y": row * dimensions["h"],  # Stacking rows based on height of each component
        "w": dimensions["w"],
        "h": dimensions["h"],
        "i": child_id,
    }


def register_callbacks_draggable(app):
    @app.callback(
        Output("draggable", "children"),
        Output("draggable", "layouts"),
        Output("stored-draggable-children", "data"),
        Output("stored-draggable-layouts", "data"),
        # Output("stored-add-button", "data"),
        Input(
            {
                "type": "btn-done",
                "index": ALL,
            },
            "n_clicks",
        ),
        State(
            {
                "type": "interactive-component-value",
                "index": ALL,
            },
            "id",
        ),
        Input(
            {
                "type": "interactive-component-value",
                "index": ALL,
            },
            "value",
        ),
        State("stored-add-button", "data"),
        State(
            {
                "type": "stored-metadata-component",
                "index": ALL,
            },
            "data",
        ),
        State(
            {
                "type": "component-container",
                "index": ALL,
            },
            "children",
        ),
        State({"type": "interactive-component", "index": ALL}, "value"),
        State({"type": "interactive-component", "index": ALL}, "id"),
        State("draggable", "children"),
        State("draggable", "layouts"),
        Input("draggable", "layouts"),
        State("stored-draggable-children", "data"),
        State("stored-draggable-layouts", "data"),
        Input("stored-draggable-children", "data"),
        Input("stored-draggable-layouts", "data"),
        Input(
            {"type": "remove-box-button", "index": ALL},
            "n_clicks",
        ),
        Input("remove-all-components-button", "n_clicks"),
        State("toggle-interactivity-button", "checked"),
<<<<<<< HEAD
        State("edit-dashboard-mode-button", "checked"),
=======
>>>>>>> f361d923
        prevent_initial_call=True,
    )
    def populate_draggable(
        btn_done_clicks,
        interactive_component_ids,
        interactive_component_values,
        stored_add_button,
        stored_metadata,
        test_container,
        interactive_component_values,
        interactive_component_ids,
        draggable_children,
        draggable_layouts,
        input_draggable_layouts,
        state_stored_draggable_children,
        state_stored_draggable_layouts,
        input_stored_draggable_children,
        input_stored_draggable_layouts,
        remove_box_button_values,
        remove_all_components_button,
        toggle_interactivity_button,
<<<<<<< HEAD
        edit_dashboard_mode_button,
=======
>>>>>>> f361d923
    ):
        logger.info("btn_done_clicks: {}".format(btn_done_clicks))
        logger.info("stored_add_button: {}".format(stored_add_button))

        ctx = dash.callback_context

        logger.info("CTX: {}".format(ctx))
        # logger.info("CTX triggered: {}".format(ctx.triggered))
        logger.info("CTX triggered_id: {}".format(ctx.triggered_id))
        logger.info("TYPE CTX triggered_id: {}".format(type(ctx.triggered_id)))
        logger.info("CTX triggered_props_id: {}".format(ctx.triggered_prop_ids))
        # logger.info("CTX args_grouping: {}".format(ctx.args_grouping))
        # logger.info("CTX inputs: {}".format(ctx.inputs))
        # logger.info("CTX inputs_list: {}".format(ctx.inputs_list))
        # logger.info("CTX states: {}".format(ctx.states))
        # logger.info("CTX states_list: {}".format(ctx.states_list))

        if isinstance(ctx.triggered_id, dict):
            triggered_input = ctx.triggered_id["type"]
            triggered_input_dict = ctx.triggered_id
        elif isinstance(ctx.triggered_id, str):
            triggered_input = ctx.triggered_id
        logger.info("triggered_input : {}".format(triggered_input))
        logger.info("type of triggered_input: {}".format(type(triggered_input)))

<<<<<<< HEAD
=======


>>>>>>> f361d923
        # Check if the value of the interactive component is not None
        check_value = False
        logger.info("Stored metadata: {}".format(stored_metadata))

<<<<<<< HEAD
        logger.info("Interactive component values: {}".format(interactive_component_values))
        logger.info("Interactive component ids: {}".format(interactive_component_ids))
        stored_metadata_interactive = [e for e in stored_metadata if e["component_type"] == "interactive"]

        interactive_components_dict = {
            id["index"]: {"value": value, "metadata": metadata}
            for (id, value, metadata) in zip(
                interactive_component_ids,
                interactive_component_values,
                stored_metadata_interactive,
            )
        }
        logger.info(f"Interactive components dict: {interactive_components_dict}")

        if triggered_input == "interactive-component":
            if interactive_components_dict:
=======
        if triggered_input == "interactive-component":
            
            interactive_component_values = [e for e in interactive_component_values if e is not None]

            logger.info("Interactive component values: {}".format(interactive_component_values))
            logger.info("Interactive component ids: {}".format(interactive_component_ids))
            stored_metadata_interactive = [e for e in stored_metadata if e["component_type"] == "interactive_component"]

            interactive_components_dict = {
                id["index"]: {"value": value, "metadata": metadata}
                for (id, value, metadata) in zip(
                    interactive_component_ids,
                    interactive_component_values,
                    stored_metadata_interactive,
                )
            }
            logger.info(f"Interactive components dict: {interactive_components_dict}")
            if interactive_components_dict:

>>>>>>> f361d923
                logger.info(f"Interactive component triggered input: {triggered_input}")
                logger.info(f"Interactive components dict: {interactive_components_dict}")
                triggered_input_eval_index = int(triggered_input_dict["index"])
                logger.info(f"Triggered input eval index: {triggered_input_eval_index}")
                if triggered_input_eval_index in interactive_components_dict:
                    value = interactive_components_dict[triggered_input_eval_index]["value"]
                    logger.info(f"Value: {value}")
                    # Handle the case of the TextInput component
                    if interactive_components_dict[triggered_input_eval_index]["metadata"]["interactive_component_type"] != "TextInput":
                        check_value = True if value is not None else False
                    else:
                        check_value = True if value is not "" else False
                    logger.info(f"Check value: {check_value}")

        # # if triggered_input["type"] == "btn-done":
        if triggered_input == "btn-done":
            # logger.info("TOTOTOOTO: Draggable children {}".format(draggable_children))

            # if btn_done_clicks:
            #     if btn_done_clicks[-1] > 0:
            logger.info("\n\n")
            logger.info("Populate draggable")

            logger.info("stored_metadata: {}".format(stored_metadata))
            # logger.info("stored_children: {}".format(test_container))
            # logger.info("draggable_children: {}".format(draggable_children))
            logger.info("draggable_layouts: {}".format(draggable_layouts))

            existing_ids = {child["props"]["id"] for child in draggable_children}
            n = len(draggable_children)

            logger.info(f"Existing ids: {existing_ids}")
            logger.info(f"n: {n}")

            # Ensure all necessary breakpoints are initialized
            required_breakpoints = ["xl", "lg", "sm", "md", "xs", "xxs"]
            for bp in required_breakpoints:
                if bp not in draggable_layouts:
                    draggable_layouts[bp] = []

            for child in test_container:
                # logger.info(f"Child: {child}")
                child_index = int(child["props"]["id"]["index"])
                child_type = child["props"]["id"]["type"]
                logger.info(f"Child index: {child_index}")
                logger.info(f"Child type: {child_type}")
                # child types: card-component (w:3,h:4), interactive-component (w:6,h:6), graph-component (w:9,h:8)
                if child_index not in existing_ids:
                    child = enable_box_edit_mode(child, True)
                    draggable_children.append(child)
                    child_id = f"box-{str(child_index)}"

                    # Calculate layout item position and size based on type
                    new_layout_item = calculate_new_layout_position(child_type, draggable_layouts, child_id, n)

                    # Update necessary breakpoints, this example only updates 'lg' for simplicity
                    draggable_layouts["lg"].append(new_layout_item)

                    # new_layout_item = {
                    #     "i": child_id,
                    #     "x": 10 * (n % 2),
                    #     "y": n * 10,
                    #     "w": 6,
                    #     "h": 5,
                    # }

                    for key in required_breakpoints:
                        draggable_layouts[key].append(new_layout_item)
                    n += 1

            # logger.info(f"Updated draggable children: {draggable_children}")
            logger.info(f"Updated draggable layouts: {draggable_layouts}")
            return draggable_children, draggable_layouts, draggable_children, draggable_layouts
        #     else:
        #         return dash.no_update, dash.no_update, dash.no_update, dash.no_update
        # # elif triggered_input == "draggable":
        # #     return draggable_children, draggable_layouts

        elif triggered_input == "draggable":
            ctx_triggered_props_id = ctx.triggered_prop_ids
            if "draggable.layouts" in ctx_triggered_props_id:
                new_layouts = input_draggable_layouts
                return draggable_children, new_layouts, draggable_children, new_layouts
            else:
                return dash.no_update, dash.no_update, dash.no_update, dash.no_update

<<<<<<< HEAD
        elif "interactive-component" in triggered_input:
            logger.info("Interactive component triggered")
            logger.info("Interactive component values: {}".format(interactive_component_values))

            new_children = update_interactive_component(stored_metadata, interactive_components_dict, draggable_children, switch_state=edit_dashboard_mode_button)
            return new_children, dash.no_update, new_children, dash.no_update
=======
        # elif "interactive-component" in triggered_input and check_value and toggle_interactivity_button:
        #     pass
>>>>>>> f361d923

        elif triggered_input == "stored-draggable-children":
            if state_stored_draggable_layouts and state_stored_draggable_children:
                return (
                    state_stored_draggable_children,
                    state_stored_draggable_layouts,
                    state_stored_draggable_children,
                    state_stored_draggable_layouts,
                )

            else:
                return dash.no_update, dash.no_update, dash.no_update, dash.no_update

        elif triggered_input == "remove-box-button":
            logger.info("Remove box button clicked")
            input_id = ctx.triggered_id["index"]
            logger.info("Input ID: {}".format(input_id))

            # Use list comprehension to filter
            logger.info("Current draggable children: {}".format(draggable_children))
            updated_children = [child for child in draggable_children if child["props"]["id"] != f"box-{input_id}"]
            logger.info("Updated draggable children: {}".format(updated_children))

            return updated_children, draggable_layouts, updated_children, draggable_layouts

        elif triggered_input == "remove-all-components-button":
            logger.info("Remove all components button clicked")
            return [], {}, [], {}

        else:
            return dash.no_update, dash.no_update, dash.no_update, dash.no_update

    @app.callback(
        Output("test-output", "children"),
        Output("stored-add-button", "data"),
        Input("add-button", "n_clicks"),
        State("stored-add-button", "data"),
        prevent_initial_call=True,
    )
    def trigger_modal(add_button_nclicks, stored_add_button):
        logger.info("\n\n")
        logger.info("Trigger modal")
        logger.info("n_clicks: {}".format(add_button_nclicks))
        logger.info("stored_add_button: {}".format(stored_add_button))
        # update the stored add button count using current value + n_clicks - warning: do not reuse the same n_clicks value multiple times
        stored_add_button["count"] += 1
        logger.info("Updated stored_add_button: {}".format(stored_add_button))
        index = stored_add_button["count"]
        # Generate index from the number of clicks
        # index = add_button_nclicks
        current_draggable_children = add_new_component(str(index))

        return current_draggable_children, stored_add_button

    # @app.callback(
    #     [
    #         Output("test-output", "children"),
    #         # Output("draggable", "children"),
    #         # Output("draggable", "layouts"),
    #         # Output("stored-layout", "data"),
    #         # Output("stored-children", "data"),
    #         # Output("stored-edit-dashboard-mode-button", "data"),
    #         # Output("stored-add-button", "data"),
    #     ],
    #     [
    #         Input(
    #             {
    #                 "type": "btn-done",
    #                 "index": dash.dependencies.ALL,
    #             },
    #             "n_clicks",
    #         ),
    #         State(
    #             {
    #                 "type": "interactive-component",
    #                 "index": dash.dependencies.ALL,
    #             },
    #             "id",
    #         ),
    #         State(
    #             {
    #                 "type": "stored-metadata-component",
    #                 "index": dash.dependencies.ALL,
    #             },
    #             "data",
    #         ),
    #         Input("add-button", "n_clicks"),
    #         Input("edit-dashboard-mode-button", "checked"),
    #         State("stored-add-button", "data"),
    #         Input(
    #             {"type": "remove-box-button", "index": dash.dependencies.ALL},
    #             "n_clicks",
    #         ),
    #         Input(
    #             {
    #                 "type": "interactive-component",
    #                 "index": dash.dependencies.ALL,
    #             },
    #             "value",
    #         ),
    #         Input("stored-layout", "data"),
    #         Input("stored-children", "data"),
    #         Input("draggable", "layouts"),
    #     ],
    #     [
    #         State("test-input", "children"),
    #         State("test-input", "style"),
    #         State("stored-layout", "data"),
    #         State("stored-children", "data"),
    #         State("stored-edit-dashboard-mode-button", "data"),
    #         State("toggle-interactivity-button", "checked"),
    #         Input("remove-all-components-button", "n_clicks"),
    #     ],
    #     prevent_initial_call=True,
    # )
    # def update_draggable_children(
    #     *args,
    # ):
    #     # Getting the arguments

    #     btn_done = args[0]
    #     interactive_component_ids = args[1]
    #     stored_metadata = args[2]
    #     add_button_nclicks = args[3]
    #     switch_state = args[4]
    #     stored_add_button = args[5]
    #     remove_box_button_values = args[6]
    #     interactive_component_values = args[7]
    #     stored_layout_data = args[8]
    #     stored_children_data = args[9]  # Commented out, adjust if including it again
    #     new_layouts = args[10]
    #     current_draggable_children = args[11]
    #     current_draggable_children = []
    #     current_layouts = args[12]
    #     current_layouts = {}
    #     stored_layout = args[13]
    #     stored_figures = args[14]  # Commented out, adjust if including it again
    #     stored_edit_dashboard = args[15]
    #     toggle_interactivity_button = args[16]
    #     remove_all_components_button = args[17]

    #     # Check if the callback was triggered by an input or a state
    #     ctx = dash.callback_context
    #     ctx_triggered = ctx.triggered
    #     logger.info("\n\n")
    #     logger.info("CTX triggered: {}".format(ctx_triggered))
    #     triggered_input = ctx.triggered[0]["prop_id"].split(".")[0]
    #     logger.info("triggered_input : {}".format(triggered_input))
    #     logger.info("Switch state: {}".format(switch_state))
    #     # Set the switch state index to 0 if switch_state is True, else set it to -1

    #     # Create a dictionary to store the values of the interactive components
    #     stored_metadata_interactive = [e for e in stored_metadata if e["component_type"] == "interactive_component"]
    #     interactive_components_dict = {
    #         id["index"]: {"value": value, "metadata": metadata}
    #         for (id, value, metadata) in zip(
    #             interactive_component_ids,
    #             interactive_component_values,
    #             stored_metadata_interactive,
    #         )
    #     }

    #     # Check if the value of the interactive component is not None
    #     check_value = False
    #     if "interactive-component" in triggered_input:
    #         triggered_input_eval = ast.literal_eval(triggered_input)
    #         triggered_input_eval_index = int(triggered_input_eval["index"])

    #         value = interactive_components_dict[triggered_input_eval_index]["value"]
    #         # Handle the case of the TextInput component
    #         if interactive_components_dict[triggered_input_eval_index]["metadata"]["interactive_component_type"] != "TextInput":
    #             check_value = True if value is not None else False
    #         else:
    #             check_value = True if value is not "" else False

    #     # Create a dictionary to store the values of the other components
    #     other_components_dict = {
    #         id["index"]: {"value": value, "metadata": metadata}
    #         for (id, value, metadata) in zip(
    #             interactive_component_ids,
    #             interactive_component_values,
    #             stored_metadata_interactive,
    #         )
    #     }

    #     new_draggable_children = []

    #     logger.info("Current draggable children: {}".format(current_draggable_children))

    #     # if type(current_draggable_children) is list:
    #     #     for child in current_draggable_children:
    #     #         for sub_child in child["props"]["children"]:
    #     #             if sub_child["props"]["id"]["type"] == "add-content":
    #     #                 child["props"]["children"] = [sub_child]
    #     #                 continue

    #     max_depth, deepest_type = analyze_structure_and_get_deepest_type(current_draggable_children)
    #     logger.info("\n\n")
    #     logger.info(f"Max depth: {max_depth}")
    #     logger.info(f"Deepest type: {deepest_type}")

    #     # Add a new box to the dashboard
    #     if triggered_input == "add-button":
    #         current_draggable_children, current_layouts, stored_add_button = add_new_component(
    #             add_button_nclicks,
    #             stored_add_button,
    #             current_draggable_children,
    #             current_layouts,
    #             stored_edit_dashboard,
    #             ctx,
    #         )

    #         return current_draggable_children
    #         # )
    #     # [], {}
    #     # current_draggable_children,
    #     # current_layouts,
    #     # [],
    #     # # current_layouts,
    #     # [],
    #     # # current_draggable_children,
    #     # stored_edit_dashboard,
    #     # stored_add_button,
    #     # # elif "btn-done" in triggered_input:
    #     # #     logger.info("\n\n\n")
    #     # #     logger.info(f"btn-done {btn_done}")

    #     # #     max_depth, deepest_type = analyze_structure_and_get_deepest_type(

    #     # #     return (
    #     # #         current_draggable_children,
    #     # #         current_layouts,
    #     # #         stored_layout,
    #     # #         stored_figures,
    #     # #         stored_edit_dashboard,
    #     # #         stored_add_button,
    #     # #     )

    #     # elif "interactive-component" in triggered_input and check_value and toggle_interactivity_button:
    #     #     updated_draggable_children = update_interactive_component(stored_metadata, interactive_components_dict, plotly_vizu_dict, join_deltatables, current_draggable_children)

    #     #     # output_children = deepcopy(updated_draggable_children)

    #     #     # with open("/app/data/interactive-component.json", "w") as file:
    #     #     #     json.dump(serialize_dash_component(output_children), file, indent=4)

    #     #     return (
    #     #         updated_draggable_children,
    #     #         current_layouts,
    #     #         # current_layouts,
    #     #         # updated_draggable_children,
    #     #         # stored_edit_dashboard,
    #     #         # stored_add_button,
    #     #     )
    #     # # if the remove button was clicked, return an empty list to remove all the plots

    #     # # elif "remove-" in triggered_input and [e for e in remove_box_button_values if e]:
    #     # #     print("\nREMOVE")
    #     # #     print("Triggered Input:", triggered_input)

    #     # #     input_id_dict = ast.literal_eval(triggered_input)
    #     # #     input_id = input_id_dict["index"]
    #     # #     print("Input ID:", input_id)

    #     # #     # Use list comprehension to filter
    #     # #     current_draggable_children = [child for child in current_draggable_children if child["props"]["id"] != input_id]

    #     # #     # elif "remove-" in triggered_input and [e for e in args[-10] if e]:
    #     # #     #     print("\nREMOVE")
    #     # #     #     print(triggered_input, type(triggered_input))
    #     # #     #     # print(current_draggable_children)
    #     # #     #     input_id = ast.literal_eval(triggered_input)["index"]
    #     # #     #     print(input_id)

    #     # #     #     # new_filter_dict = filter_dict
    #     # #     #     # print(new_filter_dict)

    #     # #     #     # Use a list comprehension to filter out the child with the matching ID
    #     # #     #     current_draggable_children = [
    #     # #     #         child for child in current_draggable_children
    #     # #     #         if "-".join(child["props"]["id"].split("-")[1:]) != "-".join(input_id.split("-")[1:])
    #     # #     #     ]
    #     # #     # for child in current_draggable_children:
    #     # #     #     print(child)
    #     # #     #     # print("-".join(child["props"]["id"].split("-")[1:]))
    #     # #     #     # print("-".join(input_id.split("-")[1:]))
    #     # #     #     if "-".join(child["props"]["id"].split("-")[1:]) == "-".join(
    #     # #     #         input_id.split("-")[1:]
    #     # #     #     ):
    #     # #     #         current_draggable_children.remove(child)
    #     # #     #         input_id = "-".join(input_id.split("-")[2:])

    #     # #     #         # Remove the corresponding entry from filter dictionary
    #     # #     #         tmp_input_id = "-".join(input_id.split("-")[1:])
    #     # #     #         if "-".join(input_id.split("-")[1:]) in new_filter_dict:
    #     # #     #             del new_filter_dict[tmp_input_id]
    #     # #     #         print(new_filter_dict)

    #     # #     # updated_draggable_children = []

    #     # #     # for j, child in enumerate(current_draggable_children):
    #     # #     #     if child["props"]["id"].replace("draggable-", "") == input_id:
    #     # #     #         updated_draggable_children.append(child)
    #     # #     #     elif (
    #     # #     #         child["props"]["id"].replace("draggable-", "") != input_id
    #     # #     #         and "-input" not in child["props"]["id"]
    #     # #     #     ):
    #     # #     #         # print(child["props"]["id"]["index"])
    #     # #     #         index = -1 if switch_state is True else 0
    #     # #     #         graph = child["props"]["children"][index]
    #     # #     #         if type(graph["props"]["id"]) is str:
    #     # #     #             print("TEST")
    #     # #     #             # Extract the figure type and its corresponding function
    #     # #     #             figure_type = "-".join(graph["props"]["id"].split("-")[2:])
    #     # #     #             graph_id = graph["props"]["id"]
    #     # #     #             updated_fig = create_initial_figure(
    #     # #     #                 df,
    #     # #     #                 figure_type,
    #     # #     #                 input_id="-".join(input_id.split("-")[2:]),
    #     # #     #                 filter=new_filter_dict,
    #     # #     #             )

    #     # #     #             if "-card" in graph_id:
    #     # #     #                 graph["props"]["children"] = updated_fig

    #     # #     #             else:
    #     # #     #                 graph["props"]["figure"] = updated_fig
    #     # #     #             rm_button = dbc.Button(
    #     # #     #                 "Remove",
    #     # #     #                 id={
    #     # #     #                     "type": "remove-button",
    #     # #     #                     "index": child["props"]["id"],
    #     # #     #                 },
    #     # #     #                 color="danger",
    #     # #     #             )
    #     # #     #             edit_button = dbc.Button(
    #     # #     #                 "Edit",
    #     # #     #                 id={
    #     # #     #                     "type": "edit-button",
    #     # #     #                     "index": child["props"]["id"],
    #     # #     #                 },
    #     # #     #                 color="secondary",
    #     # #     #                 style={"margin-left": "10px"},
    #     # #     #             )
    #     # #     #             children = (
    #     # #     #                 [rm_button, edit_button, graph]
    #     # #     #                 if switch_state is True
    #     # #     #                 else [graph]
    #     # #     #             )
    #     # #     #             updated_child = html.Div(
    #     # #     #                 children=children,
    #     # #     #                 id=child["props"]["id"],
    #     # #     #             )

    #     # #     #             updated_draggable_children.append(updated_child)
    #     # #     #     else:
    #     # #     #         updated_draggable_children.append(child)

    #     # #     return (
    #     # #         current_draggable_children,
    #     # #         new_layouts,
    #     # #         # selected_year,
    #     # #         new_layouts,
    #     # #         current_draggable_children,
    #     # #         stored_edit_dashboard,
    #     # #         stored_add_button,
    #     # #         # selected_year,
    #     # #     )
    #     # #     # return (
    #     # #     #     updated_draggable_children,
    #     # #     #     current_layouts,
    #     # #     #     current_layouts,
    #     # #     #     updated_draggable_children,
    #     # #     # )

    #     # # elif "remove-all-components-button" in triggered_input:
    #     # #     return (
    #     # #         [],
    #     # #         {},
    #     # #         {},
    #     # #         [],
    #     # #         stored_edit_dashboard,
    #     # #         stored_add_button,
    #     # #     )

    #     # # elif triggered_input == "stored-layout" or triggered_input == "stored-children":
    #     # #     if stored_layout_data and stored_children_data:
    #     # #         return (
    #     # #             stored_children_data,
    #     # #             stored_layout_data,
    #     # #             stored_layout_data,
    #     # #             stored_children_data,
    #     # #             stored_edit_dashboard,
    #     # #             stored_add_button,
    #     # #         )
    #     # #     else:
    #     # #         # Load data from the file if it exists
    #     # #         # loaded_data = None
    #     # #         loaded_data = load_depictio_data()
    #     # #         if loaded_data:
    #     # #             return (
    #     # #                 loaded_data["stored_children_data"],
    #     # #                 loaded_data["stored_layout_data"],
    #     # #                 loaded_data["stored_layout_data"],
    #     # #                 loaded_data["stored_children_data"],
    #     # #                 stored_edit_dashboard,
    #     # #                 stored_add_button,
    #     # #             )
    #     # #         else:
    #     # #             return (
    #     # #                 current_draggable_children,
    #     # #                 {},
    #     # #                 stored_layout,
    #     # #                 stored_figures,
    #     # #                 stored_edit_dashboard,
    #     # #                 stored_add_button,
    #     # #             )

    #     # elif triggered_input == "draggable":
    #     #     # for child in current_draggable_children:
    #     #     logger.info(f"current_draggable_children: {current_draggable_children}")
    #     #     logger.info(f"current_layout: {current_layouts}")
    #     #     #     print(child)
    #     #     return current_draggable_children
    #     # (
    #     #         # dash.no_update,
    #     #         current_draggable_children
    #     #         # new_layouts,
    #     #         # selected_year,
    #     #         # new_layouts,
    #     #         # dash.no_update,
    #     #         # # current_draggable_children,
    #     #         # stored_edit_dashboard,
    #     #         # stored_add_button,
    #     #         # selected_year,
    #     #     )

    #     # # div_index = 4 if box_type == "segmented-control-visu-graph" else 2
    #     # # if box_type:
    #     # #     if box_type == "segmented-control-visu-graph":
    #     # #         child = children[div_index]["props"]["children"][0]["props"][
    #     # #             "children"
    #     # #         ]  # Figure
    #     # #         child["props"]["id"]["type"] = (
    #     # #             "updated-" + child["props"]["id"]["type"]
    #     # #         )  # Figure

    #     # #         # print(child)
    #     # #         print("OK")
    #     # #     elif box_type == "card":
    #     # #         # print(children)
    #     # #         child = children[div_index]["props"]["children"][1]["props"]["children"][
    #     # #             1
    #     # #         ]  # Card
    #     # #         print(child)
    #     # #         child["props"]["children"]["props"]["id"]["type"] = (
    #     # #             "updated-" + child["props"]["children"]["props"]["id"]["type"]
    #     # #         )  # Figure
    #     # #     elif box_type == "input":
    #     # #         # print(children)
    #     # #         child = children[div_index]["props"]["children"][1]["props"]["children"][
    #     # #             1
    #     # #         ]  # Card
    #     # #         print(child)
    #     # #         child["props"]["children"]["props"]["id"]["type"] = (
    #     # #             "updated-" + child["props"]["children"]["props"]["id"]["type"]

    #     # # edit_button = dmc.Button(
    #     # #     "Edit",
    #     # #     id={
    #     # #         "type": "edit-button",
    #     # #         "index": f"edit-{btn_index}",
    #     # #     },
    #     # #     color="gray",
    #     # #     variant="filled",
    #     # #     leftIcon=DashIconify(icon="basil:edit-solid", color="white"),
    #     # # )

    #     # # remove_button = dmc.Button(
    #     # #     "Remove",
    #     # #     id={"type": "remove-button", "index": f"remove-{btn_index}"},
    #     # #     color="red",
    #     # #     variant="filled",
    #     # #     leftIcon=DashIconify(icon="jam:trash", color="white"),
    #     # # )

    #     # # new_draggable_child = html.Div(
    #     # #     [
    #     # #         html.Div([remove_button, edit_button]),
    #     # #         child,
    #     # #     ],
    #     # #     id=f"draggable-{btn_id}",
    #     # # )

    #     # # elif triggered_input == "edit-dashboard-mode-button":
    #     # #     for child in current_draggable_children:
    #     # #         # Get the deepest element type
    #     # #         (
    #     # #             max_depth,
    #     # #             deepest_element_type,
    #     # #         ) = analyze_structure_and_get_deepest_type(child)
    #     # #         # print("\n")
    #     # #         # print("analyze_structure_and_get_deepest_type")
    #     # #         # print(max_depth, deepest_element_type)

    #     # #         if deepest_element_type in ["graph", "table-aggrid", "card-value", "interactive-component", "iframe-jbrowse"]:
    #     # #             if not switch_state:
    #     # #                 child["props"]["children"][0]["props"]["children"]["props"]["children"] = [child["props"]["children"][0]["props"]["children"]["props"]["children"][-1]]
    #     # #             else:
    #     # #                 child["props"]["children"][0]["props"]["children"]["props"]["children"] = [
    #     # #                     dmc.Button(
    #     # #                         "Remove",
    #     # #                         id={"type": "remove-box-button", "index": str(child["props"]["children"][0]["props"]["children"]["props"]["children"][-1]["props"]["id"]["index"])},
    #     # #                         color="red",
    #     # #                         leftIcon=DashIconify(icon="mdi:trash-can-outline", width=16, color="white"),
    #     # #                     ),
    #     # #                     child["props"]["children"][0]["props"]["children"]["props"]["children"][-1],
    #     # #                 ]
    #     # #         # elif deepest_element_type == "iframe-jbrowse":
    #     # #         #     if not switch_state:
    #     # #         #         child["props"]["children"][0]["props"]["children"]["props"]["children"] = [child["props"]["children"][0]["props"]["children"]["props"]["children"][-1]]
    #     # #         #     else:
    #     # #         #         child["props"]["children"][0]["props"]["children"]["props"]["children"] = [
    #     # #         #             dmc.Button(
    #     # #         #                 "Remove",
    #     # #         #                 id={"type": "remove-box-button", "index": str(child["props"]["children"][0]["props"]["children"]["props"]["children"][-1]["props"]["id"]["index"])},
    #     # #         #                 color="red",
    #     # #         #                 leftIcon=DashIconify(icon="mdi:trash-can-outline", width=16, color="white"),
    #     # #         #             ),
    #     # #         #             child["props"]["children"][0]["props"]["children"]["props"]["children"][-1],
    #     # #         #         ]

    #     # #     # print("\n\n")

    #     # #     # switch_state = True if len(ctx.triggered[0]["value"]) > 0 else False
    #     # #     # print(switch_state)
    #     # #     # print(stored_edit_dashboard)
    #     # #     # print(current_draggable_children)
    #     # #     # assuming the switch state is added as the first argument in args
    #     # #     # updated_draggable_children = []
    #     # #     # updated_draggable_children = current_draggable_children
    #     # #     # print("\n\n")
    #     # #     # print("edit-dashboard-mode-button")
    #     # #     # print(switch_state)
    #     # #     # print(stored_edit_dashboard)

    #     # #     # stored_edit_dashboard = switch_state

    #     # #     # # analyze_structure(current_draggable_children)
    #     # #     # # print(current_draggable_children[0]["props"]["children"])
    #     # #     # # print(len(current_draggable_children[0]["props"]["children"]))
    #     # #     # # print(
    #     # #     # #     current_draggable_children[0]["props"]["children"][:-1],
    #     # #     # #     type(current_draggable_children[0]["props"]["children"][:-1]),
    #     # #     # #     len(current_draggable_children[0]["props"]["children"][:-1]),
    #     # #     # # )
    #     # #     # for j, child in enumerate(current_draggable_children):
    #     # #     #     for i, sub_child in enumerate(child["props"]["children"]):
    #     # #     #         if i != (len(child["props"]["children"]) - 1):
    #     # #     #             try:
    #     # #     #                 updated_sub_child = enable_box_edit_mode_dev(sub_child, switch_state)
    #     # #     #             except Exception as e:
    #     # #     #                 print(f"Error when calling enable_box_edit_mode_dev: {e}")
    #     # #     #             # print(updated_sub_child)
    #     # #     #             child["props"]["children"][i] = updated_sub_child
    #     # #     #         else:
    #     # #     #             child["props"]["children"][i] = sub_child
    #     # #     #     updated_draggable_children.append(child)
    #     # #     # if j != (len(current_draggable_children)-1):
    #     # #     #         print("\n\n")
    #     # #     #         print("updated_child")

    #     # #     #         print(child)

    #     # #     #         print("\n\n")
    #     # #     #         print("\n\n")
    #     # #     #         print("\n\n")
    #     # #     #         print("\n\n")
    #     # #     #         print("\n\n")
    #     # #     #         analyze_structure(child)

    #     # #     #         print(child)
    #     # #     #         print(switch_state)
    #     # #     #         try:
    #     # #     # updated_child = enable_box_edit_mode_dev(child, switch_state)
    #     # #     #         except Exception as e:
    #     # #     #             print(f"Error when calling enable_box_edit_mode_dev: {e}")
    #     # #     #         # print(updated_child)
    #     # #     #         print("\n\n")

    #     # #     # print(len(child))
    #     # #     # print(child["props"]["id"])
    #     # #     # print(len(child["props"]["children"]))
    #     # #     # graph = child["props"]["children"][0]["props"]["children"][
    #     # #     #     -2
    #     # #     # ]  # Assuming graph is always the last child
    #     # #     #     graph = child["props"]["children"][0]["props"]["children"][0]["props"]["children"]
    #     # #     #     print(child["props"]["children"])
    #     # #     # if switch_state:  # If switch is 'on', add the remove button
    #     # #     #     # if "graph" in child["props"]["id"]:
    #     # #     #     graph = child["props"]["children"][0]
    #     # #     #     # print(graph["props"]["id"])

    #     # #     #     edit_button = dmc.Button(
    #     # #     #         "Edit",
    #     # #     #         id={
    #     # #     #             "type": "edit-button",
    #     # #     #             "index": child["props"]["id"],
    #     # #     #         },
    #     # #     #         color="gray",
    #     # #     #         variant="filled",
    #     # #     #         leftIcon=DashIconify(icon="basil:edit-solid", color="white"),
    #     # #     #     )

    #     # #     #     remove_button = dmc.Button(
    #     # #     #         "Remove",
    #     # #     #         id={"type": "remove-button", "index": child["props"]["id"]},
    #     # #     #         color="red",
    #     # #     #         variant="filled",
    #     # #     #         leftIcon=DashIconify(icon="jam:trash", color="white"),
    #     # #     #     )

    #     # #     #     updated_child = html.Div(
    #     # #     #         [
    #     # #     #             remove_button,
    #     # #     #             edit_button,
    #     # #     #             graph,
    #     # #     #         ],
    #     # #     #         id=child["props"]["id"],
    #     # #     #     )

    #     # #     #     # remove_button = dbc.Button(
    #     # #     #     #     "Remove",
    #     # #     #     #     id={
    #     # #     #     #         "type": "remove-button",
    #     # #     #     #         "index": child["props"]["id"],
    #     # #     #     #     },
    #     # #     #     #     color="danger",
    #     # #     #     # )
    #     # #     #     # edit_button = dbc.Button(
    #     # #     #     #     "Edit",
    #     # #     #     #     id={
    #     # #     #     #         "type": "edit-button",
    #     # #     #     #         "index": child["props"]["id"],
    #     # #     #     #     },
    #     # #     #     #     color="secondary",
    #     # #     #     #     style={"margin-left": "10px"},
    #     # #     #     # )

    #     # #     #     # updated_child = html.Div(
    #     # #     #     #     [remove_button, edit_button, graph],
    #     # #     #     #     id=child["props"]["id"],
    #     # #     #     # )
    #     # #     # elif (
    #     # #     #     switch_state is False and stored_edit_dashboard["count"] == 0
    #     # #     # ):  # If switch is 'off', remove the button
    #     # #     #     graph = child["props"]["children"][0]["props"]["children"]["props"][
    #     # #     #         "children"
    #     # #     #     ][2]
    #     # #     #     # print(graph["props"]["id"])

    #     # #     #     updated_child = html.Div(
    #     # #     #         [graph],
    #     # #     #         id=child["props"]["id"],
    #     # #     #     )
    #     # #     # else:
    #     # #     #     graph = child["props"]["children"][-1]
    #     # #     #     # print(child["props"]["id"])

    #     # #     #     updated_child = html.Div(
    #     # #     #         [graph],
    #     # #     #         id=child["props"]["id"],
    #     # #     #     )
    #     # #     # updated_draggable_children.append(updated_child)
    #     # #     # else:
    #     # #     #     updated_draggable_children.append(child)
    #     # #     # updated_draggable_children.append(child)

    #     # #     return (
    #     # #         current_draggable_children,
    #     # #         new_layouts,
    #     # #         # selected_year,
    #     # #         new_layouts,
    #     # #         current_draggable_children,
    #     # #         stored_edit_dashboard,
    #     # #         stored_add_button,
    #     # #         # selected_year,
    #     # #     )

    #     # # # Add an else condition to return the current layout when there's no triggering input
    #     # else:
    #     #     raise dash.exceptions.PreventUpdate

    #     else:
    #         return dash.no_update


def design_draggable(data, init_layout, init_children):
    # # Generate core layout based on data availability
    # if not data:
    #     core = html.Div(
    #         [
    #             html.Hr(),
    #             dmc.Center(dmc.Group(
    #                 [
    #                     DashIconify(icon="feather:info", color="orange", width=45),
    #                     dmc.Text(
    #                         "No data available.",
    #                         variant="gradient",
    #                         gradient={"from": "red", "to": "yellow", "deg": 45},
    #                         style={"fontSize": 40, "textAlign": "center"},
    #                     ),
    #                 ]
    #             )),
    #             dmc.Text(
    #                 "Please first register workflows and data using Depictio CLI.",
    #                 variant="gradient",
    #                 gradient={"from": "red", "to": "yellow", "deg": 45},
    #                 style={"fontSize": 30, "textAlign": "center"},
    #             ),
    #         ]
    #     )
    # else:

    workflows = httpx.get(
        f"{API_BASE_URL}/depictio/api/v1/workflows/get_all_workflows",
        headers={"Authorization": f"Bearer {TOKEN}"},
    )
    logger.info("Code: %s", workflows.status_code)

    workflows = workflows.json()

    logger.info(f"workflows {workflows}")

    if not workflows:
        # When there are no workflows, log information and prepare a message
        # logger.info(f"init_children {init_children}")
        logger.info(f"init_layout {init_layout}")
        # message = html.Div(["No workflows available."])
        message = html.Div(
            [
                html.Hr(),
                dmc.Center(
                    dmc.Group(
                        [
                            DashIconify(icon="feather:info", color="red", width=40),
                            dmc.Text(
                                "No data available.",
                                variant="gradient",
                                gradient={"from": "red", "to": "orange", "deg": 45},
                                style={"fontSize": 30, "textAlign": "center"},
                            ),
                        ]
                    )
                ),
                dmc.Text(
                    "Please first register workflows and data using Depictio CLI.",
                    variant="gradient",
                    gradient={"from": "red", "to": "orange", "deg": 45},
                    style={"fontSize": 25, "textAlign": "center"},
                ),
            ]
        )
        display_style = "none"  # Hide the draggable layout
        core_children = [message]
    else:
        display_style = "block"  # Show the draggable layout
        core_children = []

    # Create the draggable layout outside of the if-else to keep it in the DOM
    draggable = dash_draggable.ResponsiveGridLayout(
        id="draggable",
        clearSavedLayout=True,
        layouts=init_layout,
        children=init_children,
        isDraggable=True,
        isResizable=True,
        style={"display": display_style},
    )

    # Add draggable to the core children list whether it's visible or not
    core_children.append(draggable)

    # The core Div contains all elements, managing visibility as needed
    core = html.Div(core_children)

    return core<|MERGE_RESOLUTION|>--- conflicted
+++ resolved
@@ -18,12 +18,7 @@
 from depictio.dash.layouts.draggable_scenarios.interactive_component_update import update_interactive_component
 from depictio.dash.layouts.stepper import create_stepper_output
 from depictio.dash.utils import (
-<<<<<<< HEAD
-    analyze_structure_and_get_deepest_type,
-=======
     analyze_structure_and_get_deepest_type
->>>>>>> f361d923
-    # load_depictio_data,
 )
 from depictio.dash.layouts.draggable_scenarios.restore_dashboard import load_depictio_data
 
@@ -126,10 +121,7 @@
         ),
         Input("remove-all-components-button", "n_clicks"),
         State("toggle-interactivity-button", "checked"),
-<<<<<<< HEAD
         State("edit-dashboard-mode-button", "checked"),
-=======
->>>>>>> f361d923
         prevent_initial_call=True,
     )
     def populate_draggable(
@@ -151,10 +143,7 @@
         remove_box_button_values,
         remove_all_components_button,
         toggle_interactivity_button,
-<<<<<<< HEAD
         edit_dashboard_mode_button,
-=======
->>>>>>> f361d923
     ):
         logger.info("btn_done_clicks: {}".format(btn_done_clicks))
         logger.info("stored_add_button: {}".format(stored_add_button))
@@ -180,16 +169,11 @@
         logger.info("triggered_input : {}".format(triggered_input))
         logger.info("type of triggered_input: {}".format(type(triggered_input)))
 
-<<<<<<< HEAD
-=======
-
-
->>>>>>> f361d923
+
         # Check if the value of the interactive component is not None
         check_value = False
         logger.info("Stored metadata: {}".format(stored_metadata))
 
-<<<<<<< HEAD
         logger.info("Interactive component values: {}".format(interactive_component_values))
         logger.info("Interactive component ids: {}".format(interactive_component_ids))
         stored_metadata_interactive = [e for e in stored_metadata if e["component_type"] == "interactive"]
@@ -206,27 +190,7 @@
 
         if triggered_input == "interactive-component":
             if interactive_components_dict:
-=======
-        if triggered_input == "interactive-component":
-            
-            interactive_component_values = [e for e in interactive_component_values if e is not None]
-
-            logger.info("Interactive component values: {}".format(interactive_component_values))
-            logger.info("Interactive component ids: {}".format(interactive_component_ids))
-            stored_metadata_interactive = [e for e in stored_metadata if e["component_type"] == "interactive_component"]
-
-            interactive_components_dict = {
-                id["index"]: {"value": value, "metadata": metadata}
-                for (id, value, metadata) in zip(
-                    interactive_component_ids,
-                    interactive_component_values,
-                    stored_metadata_interactive,
-                )
-            }
-            logger.info(f"Interactive components dict: {interactive_components_dict}")
-            if interactive_components_dict:
-
->>>>>>> f361d923
+
                 logger.info(f"Interactive component triggered input: {triggered_input}")
                 logger.info(f"Interactive components dict: {interactive_components_dict}")
                 triggered_input_eval_index = int(triggered_input_dict["index"])
@@ -313,17 +277,13 @@
             else:
                 return dash.no_update, dash.no_update, dash.no_update, dash.no_update
 
-<<<<<<< HEAD
         elif "interactive-component" in triggered_input:
             logger.info("Interactive component triggered")
             logger.info("Interactive component values: {}".format(interactive_component_values))
 
             new_children = update_interactive_component(stored_metadata, interactive_components_dict, draggable_children, switch_state=edit_dashboard_mode_button)
             return new_children, dash.no_update, new_children, dash.no_update
-=======
-        # elif "interactive-component" in triggered_input and check_value and toggle_interactivity_button:
-        #     pass
->>>>>>> f361d923
+
 
         elif triggered_input == "stored-draggable-children":
             if state_stored_draggable_layouts and state_stored_draggable_children:
