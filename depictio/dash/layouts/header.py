import datetime
import json
import sys
import dash_bootstrap_components as dbc
import dash_mantine_components as dmc
from dash import html, dcc, Input, Output, State, ALL, MATCH
import dash
import httpx

from depictio.dash.utils import analyze_structure_and_get_deepest_type, get_size
from depictio.api.v1.configs.config import API_BASE_URL, TOKEN, logger


def register_callbacks_header(app):
    @app.callback(
        Output("dummy-output", "children"),
        Input("save-button-dashboard", "n_clicks"),
        State("draggable", "layouts"),
        State(
            {
                "type": "stored-metadata-component",
                "index": dash.dependencies.ALL,
            },
            "data",
        ),
        # State("draggable", "children"),
        State("stored-edit-dashboard-mode-button", "data"),
        State("stored-add-button", "data"),
        State({"type": "interactive-component-value", "index": ALL}, "value"),
        prevent_initial_call=True,
    )
    def save_data_dashboard(
        n_clicks,
        stored_layout_data,
        stored_metadata,
        # children,
        edit_dashboard_mode_button,
        add_button,
        interactive_component_values,
    ):
        if n_clicks > 0:
            logger.info("\n\n\n")
            logger.info(f"save_data_dashboard INSIDE")

<<<<<<< HEAD
            # FIXME: check if some component are duplicated based on index value, if yes, remove them
            stored_metadata_indexes = list()
            for elem in stored_metadata:
                if elem["index"] in stored_metadata_indexes:
                    stored_metadata.remove(elem)
                else:
                    stored_metadata_indexes.append(elem["index"])
                

=======
>>>>>>> f361d923
            # logger.info(f"stored_children: {type(children)} {get_size(children)}")
            logger.info(f"stored_layout_data: {type(stored_layout_data)} {get_size(stored_layout_data)}")
            logger.info(f"stored_metadata: {type(stored_metadata)} {get_size(stored_metadata)}")
            logger.info(f"edit_dashboard_mode_button: {type(edit_dashboard_mode_button)} {get_size(edit_dashboard_mode_button)}")
            logger.info(f"add_button: {type(add_button)} {get_size(add_button)}")
            logger.info(f"n_clicks: {n_clicks}")

            logger.info(f"interactive_component_values: {interactive_component_values}")
            # interactive_component_values = [value for value in interactive_component_values if value is not None]
            # logger.info(f"interactive_component_values EDITED: {interactive_component_values}")

            # for value, component in stored_metadata.items():
            #     if component["component_type"] == "interactive":
            #         logger.info(component)


            dashboard_data = {
                # "tmp_children_data": children,
                "stored_layout_data": stored_layout_data,
                "stored_metadata": stored_metadata,
                "stored_edit_dashboard_mode_button": edit_dashboard_mode_button,
                "stored_add_button": add_button,
                "version": "1",
            }
            dashboard_id = "1"
            dashboard_data["dashboard_id"] = dashboard_id
            logger.info("Dashboard data:")
            logger.info(dashboard_data)

            response = httpx.post(f"{API_BASE_URL}/depictio/api/v1/dashboards/save/{dashboard_id}", json=dashboard_data)
            if response.status_code == 200:
                logger.warn("Dashboard data saved successfully.")
            else:
                logger.warn(f"Failed to save dashboard data: {response.json()}")

            # dashboard_data["stored_children_data"] = children

            # with open("/app/data/depictio_data.json", "w") as file:
            #     json.dump(dashboard_data, file)
            return []
        return dash.no_update

    @app.callback(
        Output("success-modal-dashboard", "is_open"),
        [
            Input("save-button-dashboard", "n_clicks"),
            Input("success-modal-close", "n_clicks"),
        ],
        [State("success-modal-dashboard", "is_open")],
    )
    def toggle_success_modal_dashboard(n_save, n_close, is_open):
        ctx = dash.callback_context

        if not ctx.triggered:
            raise dash.exceptions.PreventUpdate

        trigger_id = ctx.triggered[0]["prop_id"].split(".")[0]
        # logger.info(trigger_id, n_save, n_close)

        if trigger_id == "save-button-dashboard":
            if n_save is None or n_save == 0:
                raise dash.exceptions.PreventUpdate
            else:
                return True

        elif trigger_id == "success-modal-close":
            if n_close is None or n_close == 0:
                raise dash.exceptions.PreventUpdate
            else:
                return False

        return is_open

    @app.callback(
        Output("add-button", "disabled"),
        Output("save-button-dashboard", "disabled"),
        Output("remove-all-components-button", "disabled"),
        Output("toggle-interactivity-button", "disabled"),
        Output("dashboard-version", "disabled"),
        Output("share-button", "disabled"),
        Output("draggable", "isDraggable"),
        Output("draggable", "isResizable"),
        Input("edit-dashboard-mode-button", "checked"),
        # prevent_initial_call=True,
    )
    def toggle_buttons(switch_state):
        logger.info("\n\n\n")
        logger.info("toggle_buttons")
        logger.info(switch_state)
        logger.info("TOKEN: " + str(TOKEN))
        logger.info("API_BASE_URL: " + str(API_BASE_URL))

        workflows = httpx.get(
            f"{API_BASE_URL}/depictio/api/v1/workflows/get_all_workflows",
            headers={"Authorization": f"Bearer {TOKEN}"},
        ).json()
        if not workflows:
            switch_state = False
            return [True] * 8

        # # Check if data is available in the backend
        # workflows_data = httpx.get(
        #     f"{API_BASE_URL}/depictio/api/v1/workflows/get_all_workflows",
        #     headers={
        #         "Authorization": f"Bearer {TOKEN}",
        #     },
        # )
        # # print("workflows_data: ", workflows_data)
        # # workflows_data = workflows_data.json()

        # # print("workflows_data 2:",  workflows_data, type(workflows_data))

        return [not switch_state] * 6 + [switch_state] * 2

    @app.callback(
        Output("share-modal-dashboard", "is_open"),
        [
            Input("share-button", "n_clicks"),
            Input("share-modal-close", "n_clicks"),
        ],
        [State("share-modal-dashboard", "is_open")],
        prevent_initial_call=True,
    )
    def toggle_share_modal_dashboard(n_share, n_close, is_open):
        ctx = dash.callback_context

        if not ctx.triggered:
            raise dash.exceptions.PreventUpdate

        trigger_id = ctx.triggered[0]["prop_id"].split(".")[0]
        # logger.info(trigger_id, n_save, n_close)

        if trigger_id == "share-button":
            if n_share is None or n_share == 0:
                raise dash.exceptions.PreventUpdate
            else:
                return True

        elif trigger_id == "share-modal-close":
            if n_close is None or n_close == 0:
                raise dash.exceptions.PreventUpdate
            else:
                return False

        return is_open


def design_header(data):
    """
    Design the header of the dashboard
    """
    init_nclicks_add_button = data["stored_add_button"] if data else {"count": 0}
    init_nclicks_edit_dashboard_mode_button = data["stored_edit_dashboard_mode_button"] if data else [int(0)]

    # Check if data is available, if not set the buttons to disabled
    disabled = False
    # if not data:
    #     disabled = True

    # Backend components - dcc.Store for storing children and layout - memory storage
    # https://dash.plotly.com/dash-core-components/store
    backend_components = html.Div(
        [
            dcc.Store(id="stored-draggable-children", storage_type="session"),
            dcc.Store(id="stored-draggable-layouts", storage_type="session"),
        ]
    )

    # Modal for success message when clicking the save button
    modal_save_button = dbc.Modal(
        [
            dbc.ModalHeader(
                html.H1(
                    "Success!",
                    className="text-success",
                )
            ),
            dbc.ModalBody(
                html.H5(
                    "Your amazing dashboard was successfully saved!",
                    className="text-success",
                ),
                style={"background-color": "#F0FFF0"},
            ),
            dbc.ModalFooter(
                dbc.Button(
                    "Close",
                    id="success-modal-close",
                    className="ml-auto",
                    color="success",
                )
            ),
        ],
        id="success-modal-dashboard",
        centered=True,
    )
    from dash_iconify import DashIconify

    modal_share_dashboard = dbc.Modal(
        [
            dbc.ModalHeader(
                html.H1(
                    "Share dashboard",
                    className="text-primary",
                )
            ),
            dbc.ModalBody(
                [
                    html.H5(
                        "Share this dashboard by copying the link below:",
                        className="text-primary",
                    ),
                    dmc.TextInput(type="text", value="https://depict.io/dashboard/1", style={"width": "100%"}, icon=DashIconify(icon="mdi:link", width=16, color="grey")),
                ],
                style={"background-color": "#F0F8FF"},
            ),
            dbc.ModalFooter(
                dbc.Button(
                    "Close",
                    id="share-modal-close",
                    className="ml-auto",
                    color="primary",
                )
            ),
        ],
        id="share-modal-dashboard",
        centered=True,
    )

    # APP Header

    header_style = {
        "display": "flex",
        "alignItems": "center",
        "justifyContent": "space-between",
        "padding": "10px 20px",
        "backgroundColor": "#FCFCFC",
        "borderBottom": "1px solid #eaeaea",
        "fontFamily": "'Open Sans', sans-serif",
    }

    title_style = {"fontWeight": "bold", "fontSize": "24px", "color": "#333"}
    button_style = {"margin": "0 10px", "fontFamily": "Virgil"}

    # Right side of the header - Edit dashboard mode button
    # if data:

    add_new_component_button = dmc.Button(
        "Add new component",
        id="add-button",
        size="lg",
        radius="xl",
        variant="gradient",
        n_clicks=init_nclicks_add_button["count"],
        style=button_style,
        disabled=disabled,
        leftIcon=DashIconify(icon="mdi:plus", width=16, color="white"),
    )

    save_button = dmc.Button(
        "Save",
        id="save-button-dashboard",
        size="lg",
        radius="xl",
        variant="gradient",
        gradient={"from": "teal", "to": "lime", "deg": 105},
        n_clicks=0,
        disabled=disabled,
        leftIcon=DashIconify(icon="mdi:content-save", width=16, color="white"),
        # width of the button
        style={"width": "200px", "fontFamily": "Virgil"},
    )

    remove_all_components_button = dmc.Button(
        "Remove all components",
        id="remove-all-components-button",
        leftIcon=DashIconify(icon="mdi:trash-can-outline", width=16, color="white"),
        size="lg",
        radius="xl",
        variant="gradient",
        gradient={"from": "red", "to": "pink", "deg": 105},
        style=button_style,
        disabled=disabled,
    )

    edit_switch = dmc.Switch(
        # edit_switch = dbc.Checklist(
        id="edit-dashboard-mode-button",
        label="Edit dashboard",
        thumbIcon=DashIconify(icon="mdi:lead-pencil", width=16, color=dmc.theme.DEFAULT_COLORS["teal"][5]),
        style={"fontFamily": "Virgil"},
        # options=[{"label": "Edit dashboard", "value": 0}],
        # value=init_nclicks_edit_dashboard_mode_button,
        # switch=True,
        size="md",
        checked=True,
        color="teal",
    )
    toggle_interactivity = dmc.Switch(
        label="Toggle interactivity",
        id="toggle-interactivity-button",
        thumbIcon=DashIconify(icon="mdi:gesture-tap", width=16, color=dmc.theme.DEFAULT_COLORS["orange"][5]),
        style={"fontFamily": "Virgil"},
        size="md",
        # options=[{"label": "Toggle interactivity", "value": 0}],
        # value=0,
        checked=True,
        # switch=True,
        color="orange",
    )

    share_actionicon = dmc.ActionIcon(
        DashIconify(icon="mdi:share-variant", width=32, color="white"),
        id="share-button",
        size="xl",
        radius="xl",
        color="grey",
        variant="filled",
        style=button_style,
        disabled=disabled,
        n_clicks=0,
    )

    dashboard_version_select = dmc.Select(
        id="dashboard-version",
        data=["v1"],
        value="v1",
        label="Dashboard version",
        style={"width": 150, "padding": "0 10px"},
        icon=DashIconify(icon="mdi:format-list-bulleted-square", width=16, color=dmc.theme.DEFAULT_COLORS["blue"][5]),
        # rightSection=DashIconify(icon="radix-icons:chevron-down"),
    )

    dummy_output = html.Div(id="dummy-output", style={"display": "none"})
    stepper_output = html.Div(id="stepper-output", style={"display": "none"})

    depictio_logo = html.Img(src=dash.get_asset_url("logo.png"), height=40, style={"margin-left": "0px"})

    # Store the number of clicks for the add button and edit dashboard mode button
    stores_add_edit = [
        dcc.Store(
            id="stored-add-button",
            # storage_type="memory",
            storage_type="session",
            data=init_nclicks_add_button,
        ),
        dcc.Store(
            id="stored-edit-dashboard-mode-button",
            # storage_type="memory",
            storage_type="session",
            data=init_nclicks_edit_dashboard_mode_button,
        ),
    ]

    current_time = datetime.datetime.now().strftime("%Y-%m-%d %H:%M:%S")
    header = html.Div(
        [
            dummy_output,
            stepper_output,
            html.Div(children=stores_add_edit),
            dbc.Col(
                [depictio_logo, dashboard_version_select],
                width=1,
            ),
            dbc.Col(
                [
                    dbc.Row(),
                    dbc.Row(
                        [
                            dmc.Card(
                                [
                                    dmc.CardSection(
                                        [
                                            dmc.Badge("User: Paul Cézanne", color="blue", leftSection=DashIconify(icon="mdi:account", width=16, color="grey")),
                                            dmc.Badge(
                                                f"Last updated: {current_time}", color="green", leftSection=DashIconify(icon="mdi:clock-time-four-outline", width=16, color="grey")
                                            ),
                                        ]
                                    ),
                                ],
                                # style={"width": "200px"},
                                # align to bottom
                            ),
                        ],
                        # justify="start"
                    ),
                ],
                width=2,
                align="end",
                style={"paddingLeft": "10px"},
            ),
            # dbc.Col(width=1),
            dbc.Col(
                [
                    html.Div(
                        [
                            add_new_component_button,
                            modal_save_button,
                            save_button,
                            remove_all_components_button,
                        ],
                        style={"display": "flex", "alignItems": "center"},
                    )
                ],
                width=6,
            ),
            html.Div(
                [
                    dbc.Col(
                        [
                            dbc.Row(edit_switch, style={"paddingBottom": "15px"}),
                            dbc.Row(
                                toggle_interactivity,
                            ),
                        ],
                        width="auto",
                    ),
                    dbc.Col(
                        [
                            share_actionicon,
                            modal_share_dashboard,
                        ],
                        width=1,
                    ),
                ],
                style={"display": "flex", "alignItems": "center", "justifyContent": "space-between", "padding": "0 50px 0 0"},
            ),
        ],
        style=header_style,
    )

    return header, backend_components


def enable_box_edit_mode(box, switch_state=True):
    # logger.info(box)
    # logger.info(box["props"])
    btn_index = box["props"]["id"]["index"]
    edit_button = dbc.Button(
        "Edit",
        id={
            "type": "edit-box-button",
            "index": f"{btn_index}",
        },
        color="secondary",
        style={"margin-left": "12px"},
        # size="lg",
    )
    from dash_iconify import DashIconify

    remove_button = dmc.Button(
        "Remove",
        id={"type": "remove-box-button", "index": f"{btn_index}"},
        color="red",
        leftIcon=DashIconify(icon="mdi:trash-can-outline", width=16, color="white"),
    )
    # remove_button = dbc.Button(
    #     "Remove",
    #     id={"type": "remove-box-button", "index": f"{btn_index}"},
    #     color="danger",
    # )

    # reset_button = dbc.Button(
    #     "Reset",
    #     id={"type": "reset-box-button", "index": f"{btn_index}"},
    #     color="info",
    #     style={"margin-left": "24px"},
    # )

    if switch_state:
        box_components_list = [remove_button, box]
        # box_components_list = [remove_button, edit_button, box]
        # if box["props"]["children"]["props"]["children"][1]["props"]["id"]["type"] == "interactive-component":
        #     box_components_list.append(reset_button)
    else:
        box_components_list = [box]

    new_draggable_child = html.Div(
        box_components_list,
        id=f"box-{str(btn_index)}",
    )

    return new_draggable_child


def enable_box_edit_mode_dev(sub_child, switch_state=True):
    logger.info("enable_box_edit_mode_dev")
    logger.info(switch_state)

    # Extract the required substructure based on the depth analysis
    box = sub_child["props"]["children"]
    logger.info(box)

    # Check if the children attribute is a list
    if isinstance(box["props"]["children"], list):
        logger.info("List")

        # Identify if edit and remove buttons are present
        edit_button_exists = any(child.get("props", {}).get("id", {}).get("type") == "edit-box-button" for child in box["props"]["children"])
        remove_button_exists = any(child.get("props", {}).get("id", {}).get("type") == "remove-box-button" for child in box["props"]["children"])

        logger.info(switch_state, edit_button_exists, remove_button_exists)

        # If switch_state is true and buttons are not yet added, add them
        if switch_state and not (edit_button_exists and remove_button_exists):
            # Assuming that the ID for box is structured like: {'type': '...', 'index': 1}
            logger.info("\n\n\n")
            logger.info("Adding buttons")
            logger.info(box["props"]["id"])
            btn_index = box["props"]["id"]["index"]

            edit_button = dbc.Button(
                "Edit",
                id={
                    "type": "edit-box-button",
                    "index": f"{btn_index}",
                },
                color="secondary",
                style={"margin-left": "12px"},
            )
            remove_button = dbc.Button(
                "Remove",
                id={"type": "remove-box-button", "index": f"{btn_index}"},
                color="danger",
            )

            # Place buttons at the beginning of the children list
            box["props"]["children"] = [remove_button, edit_button] + box["props"]["children"]

        # If switch_state is false and buttons are present, remove them
        elif not switch_state and edit_button_exists and remove_button_exists:
            # logger.info("Removing buttons")
            # Assuming the last element is the main content box
            # logger.info(analyze_structure(box))
            # logger.info(box)
            content_box = box["props"]["children"][-1]
            # logger.info(content_box)
            box["props"]["children"] = [content_box]
            # logger.info(box)

    sub_child["props"]["children"] = box
    # logger.info(sub_child)
    # Return the modified sub_child structure
    return sub_child<|MERGE_RESOLUTION|>--- conflicted
+++ resolved
@@ -42,7 +42,6 @@
             logger.info("\n\n\n")
             logger.info(f"save_data_dashboard INSIDE")
 
-<<<<<<< HEAD
             # FIXME: check if some component are duplicated based on index value, if yes, remove them
             stored_metadata_indexes = list()
             for elem in stored_metadata:
@@ -52,8 +51,7 @@
                     stored_metadata_indexes.append(elem["index"])
                 
 
-=======
->>>>>>> f361d923
+
             # logger.info(f"stored_children: {type(children)} {get_size(children)}")
             logger.info(f"stored_layout_data: {type(stored_layout_data)} {get_size(stored_layout_data)}")
             logger.info(f"stored_metadata: {type(stored_metadata)} {get_size(stored_metadata)}")
