from datetime import datetime, timedelta
import dash_bootstrap_components as dbc
import dash_mantine_components as dmc
from dash import html, dcc, Input, Output, State, ctx
import dash
import yaml
from depictio.api.v1.db import users_collection
from depictio.api.v1.configs.logging import logger
from depictio.api.v1.endpoints.user_endpoints.models import Token
from depictio.api.v1.endpoints.user_endpoints.utils import add_token, create_access_token, delete_token, generate_agent_config, list_existing_tokens
from dash_extensions.enrich import DashProxy, html, Input, Output, State
from dash_extensions import EventListener
from dash.exceptions import PreventUpdate

# Layout placeholders
event = {"event": "keydown", "props": ["key"]}


def render_tokens_list(tokens):
    if not tokens:
        return html.P("No agent configs available.")

    token_items = []
    for token in tokens:
        logger.info(f"Token: {token}")
        # for k, v in token.items():
        token_items.append(
            dbc.ListGroupItem(
                [
                    html.Div(
                        [
                            html.Strong(str(token["name"])),
                            html.P(f"Expiration datetime: {token['expire_datetime']}"),
                            # html.P(f"Last activity: {token['last_activity']}"),
                        ],
                        className="token-details",
                    ),
                    dbc.Button("Delete", id={"type": "delete-token", "index": str(token["id"])}, color="danger", className="ml-auto"),
                ],
                className="d-flex justify-content-between align-items-center",
            )
        )

    return dbc.ListGroup(token_items)


layout = dbc.Container(
    [
        dcc.Store(id="delete-token-id-store", storage_type="memory"),
        dbc.Row(dbc.Col(html.H2("CLI agent config", className="text-center"), width=12)),
        dbc.Row(dbc.Col(html.P("Security configuration to access Depictio via depictio-cli."), width=12)),
        dbc.Row(dbc.Col(dbc.Button("Add new config", id="add-token-button", color="primary", className="mb-4", n_clicks=0), width={"size": 2, "offset": 10})),
        dbc.Row(dbc.Col(html.Div(id="tokens-list", className="token-display mt-3"), width=12)),
        dmc.Modal(
            title="Name Your Agent",
            id="token-modal",
            centered=True,
            children=[
                dmc.TextInput(id="token-name-input", label="Token Name", description="Enter a name for your agent", required=True),
                dmc.Button("Save", id="save-token-name", className="mt-2"),
            ],
        ),
        dmc.Modal(
            title="Confirm Deletion",
            id="delete-modal",
            centered=True,
            children=[
                dmc.TextInput(id="delete-confirm-input", label="Type 'delete' to confirm", required=True),
                dmc.Button("Confirm Delete", id="confirm-delete-button", className="mt-2", color="danger"),
            ],
        ),
        dmc.Modal(
            # title="Token Created",
            id="display-token-modal",
            centered=True,
<<<<<<< HEAD
<<<<<<< Updated upstream
            children=[
                dmc.TextInput(
                    id="display-token-input",
                    label="Token",
                    value="",
                    # readOnly=True,
                    className="mt-2",
                    disabled=True,
                ),
                # dmc.CopyButton(
                #     content="Copy",
                #     value="",
                #     className="mt-2",
                #     id="copy-token-button"
                # )
            ],
=======
            children=[html.Div(id="display-agent")],
>>>>>>> Stashed changes
=======
            children=[html.Div(id="display-agent")],

>>>>>>> 6e5582ec
        ),
    ],
    fluid=True,
)


def register_tokens_management_callbacks(app):
    @app.callback(
        Output("token-modal", "opened"),
        Output("delete-modal", "opened"),
        Output("tokens-list", "children"),
        Output("display-token-modal", "opened"),
<<<<<<< HEAD
<<<<<<< Updated upstream
        Output("display-token-input", "value"),
=======
        Output("display-agent", "children"),
>>>>>>> Stashed changes
=======
        Output("display-agent", "children"),
>>>>>>> 6e5582ec
        Output("delete-token-id-store", "data"),
        Output("delete-confirm-input", "value"),
        # Output("copy-token-button", "value"),
        Input("add-token-button", "n_clicks"),
        Input("save-token-name", "n_clicks"),
        Input("confirm-delete-button", "n_clicks"),
        Input({"type": "delete-token", "index": dash.dependencies.ALL}, "n_clicks"),
        State("token-name-input", "value"),
        State("delete-confirm-input", "value"),
        State({"type": "delete-token", "index": dash.dependencies.ALL}, "id"),
        State("session-store", "data"),
        State("delete-token-id-store", "data"),
        # prevent_initial_call=True,
    )
    def handle_callbacks(add_clicks, save_clicks, confirm_delete_clicks, delete_clicks, token_name, delete_confirm_input, delete_button_id, session_data, delete_token_id):
        triggered = ctx.triggered_id

        if not session_data:
            raise PreventUpdate

        tokens = list_existing_tokens(session_data["email"])
        logger.info(f"tokens: {tokens}")
        logger.info(f"triggered: {triggered}")
        logger.info(f"session_data: {session_data}")
        delete_token_id = delete_token_id or {}

        if triggered == "add-token-button" and add_clicks > 0:
            return True, False, render_tokens_list(tokens), False, "", delete_token_id, ""

        elif triggered == "save-token-name" and save_clicks > 0 and token_name:
            # token, expire = create_access_token({"name": token_name})
            # token_data = {"access_token": token, "expire_datetime": expire.strftime("%Y-%m-%d %H:%M:%S"), "name": token_name}
            token_data = add_token(session_data["email"], {"name": token_name})

            if not token_data:
                div = dmc.Title("Failed to create agent. Agent with that name already exists.", color="red", order=3)

                return False, False, render_tokens_list(tokens), True, div, delete_token_id, ""

            token_data = token_data.dict()
            logger.info(f"Token data: {token_data}")

            agent_config = generate_agent_config(session_data["email"], token_data)
            logger.info(f"Agent config: {agent_config}")

            # tokens.append({"name": token_name, "created_time": created_time, "last_activity": created_time})
            tokens = list_existing_tokens(session_data["email"])
<<<<<<< Updated upstream
            return False, False, render_tokens_list(tokens), True, token_data["access_token"], delete_token_id, ""
=======

            # Format token data for display using dcc.Markdown, using YAML format
            agent_config = yaml.dump(agent_config, default_flow_style=False)
            logger.info(f"Token data: {token_data}")

            # Add extra formatting to color with YAML ('''...''') and add a copy button
            agent_config = f"```yaml\n{agent_config}\n```"

            # Add a copy button to the token display modal

            logger.info(f"Agent config: {agent_config}")

            div_agent_config = html.Div(
                [
                    dmc.Title("Agent Created", color="blue", order=3),
                    dcc.Markdown(id="agent-config-md", children=agent_config),
                    dcc.Clipboard(
                        target_id="agent-config-md",
                        style={
                            "position": "absolute",
                            "top": 75,
                            "right": 20,
                            "fontSize": 15,
                        },
                    ),
                    dmc.Text(["Please copy the agent config and store it in ", dmc.Code("~/.depictio/agent.yaml")," . You will not be able to access this config again once you close this dialog."]),
                ]
            )

            return False, False, render_tokens_list(tokens), True, div_agent_config, delete_token_id, ""
>>>>>>> Stashed changes


            # Format token data for display using dcc.Markdown, using YAML format
            agent_config = yaml.dump(agent_config, default_flow_style=False)
            logger.info(f"Token data: {token_data}")

            # Add extra formatting to color with YAML ('''...''') and add a copy button
            agent_config = f"```yaml\n{agent_config}\n```"

            # Add a copy button to the token display modal

            logger.info(f"Agent config: {agent_config}")

            div_agent_config = html.Div(
                [
                    dmc.Title("Agent Created", color="blue", order=3),
                    dcc.Markdown(id="agent-config-md", children=agent_config),
                    dcc.Clipboard(
                        target_id="agent-config-md",
                        style={
                            "position": "absolute",
                            "top": 75,
                            "right": 20,
                            "fontSize": 15,
                        },
                    ),
                    dmc.Text(["Please copy the agent config and store it in ", dmc.Code("~/.depictio/agent.yaml")," . You will not be able to access this config again once you close this dialog."]),
                ]
            )

            return False, False, render_tokens_list(tokens), True, div_agent_config, delete_token_id, ""

        elif isinstance(triggered, dict) and triggered.get("type") == "delete-token":
            logger.info(f"{triggered}")
            token_to_delete = triggered["index"]
            return False, True, render_tokens_list(tokens), False, "", token_to_delete, ""

        elif triggered == "confirm-delete-button" and confirm_delete_clicks > 0 and delete_confirm_input == "delete":
            logger.info(f"Deleting agent {delete_token_id}")
            logger.info(f"tokens: {tokens}")
            if delete_token_id in [str(t["id"]) for t in tokens]:
                # del tokens[token_to_delete]
                # token_to_delete = None
                delete_token(session_data["email"], delete_token_id)
                tokens = [e for e in tokens if str(e["id"]) != delete_token_id]

            return False, False, render_tokens_list(tokens), False, "", {}, ""

        return False, False, render_tokens_list(tokens), False, "", {}, ""<|MERGE_RESOLUTION|>--- conflicted
+++ resolved
@@ -73,32 +73,7 @@
             # title="Token Created",
             id="display-token-modal",
             centered=True,
-<<<<<<< HEAD
-<<<<<<< Updated upstream
-            children=[
-                dmc.TextInput(
-                    id="display-token-input",
-                    label="Token",
-                    value="",
-                    # readOnly=True,
-                    className="mt-2",
-                    disabled=True,
-                ),
-                # dmc.CopyButton(
-                #     content="Copy",
-                #     value="",
-                #     className="mt-2",
-                #     id="copy-token-button"
-                # )
-            ],
-=======
             children=[html.Div(id="display-agent")],
->>>>>>> Stashed changes
-=======
-            children=[html.Div(id="display-agent")],
-
->>>>>>> 6e5582ec
-        ),
     ],
     fluid=True,
 )
@@ -110,15 +85,7 @@
         Output("delete-modal", "opened"),
         Output("tokens-list", "children"),
         Output("display-token-modal", "opened"),
-<<<<<<< HEAD
-<<<<<<< Updated upstream
-        Output("display-token-input", "value"),
-=======
         Output("display-agent", "children"),
->>>>>>> Stashed changes
-=======
-        Output("display-agent", "children"),
->>>>>>> 6e5582ec
         Output("delete-token-id-store", "data"),
         Output("delete-confirm-input", "value"),
         # Output("copy-token-button", "value"),
@@ -166,9 +133,7 @@
 
             # tokens.append({"name": token_name, "created_time": created_time, "last_activity": created_time})
             tokens = list_existing_tokens(session_data["email"])
-<<<<<<< Updated upstream
-            return False, False, render_tokens_list(tokens), True, token_data["access_token"], delete_token_id, ""
-=======
+
 
             # Format token data for display using dcc.Markdown, using YAML format
             agent_config = yaml.dump(agent_config, default_flow_style=False)
@@ -199,7 +164,7 @@
             )
 
             return False, False, render_tokens_list(tokens), True, div_agent_config, delete_token_id, ""
->>>>>>> Stashed changes
+
 
 
             # Format token data for display using dcc.Markdown, using YAML format
