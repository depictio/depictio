from depictio.api.v1.configs.config import settings
from depictio.api.v1.configs.logging_init import logger
from depictio.dash.api_calls import (
    api_call_create_temporary_user,
    api_call_get_anonymous_user_session,
    check_token_validity,
    refresh_access_token,
)
from depictio.dash.layouts.app_layout import handle_authenticated_user, handle_unauthenticated_user
from depictio.models.models.users import TokenBase


def get_anonymous_user_session():
    """
    Fetch the anonymous user session data using the API.

    Returns:
        dict: Session data compatible with authenticated user expectations
    """
    session_data = api_call_get_anonymous_user_session()
    if not session_data:
        raise Exception("Failed to fetch anonymous user session via API")

    return session_data


<<<<<<< HEAD
def get_temporary_user_session(expiry_hours: int = 24):
=======
def get_temporary_user_session(expiry_hours: int = 24, expiry_minutes: int = 0):
>>>>>>> 502b1b46
    """
    Create a temporary user session with automatic expiration.

    Args:
        expiry_hours: Number of hours until the user expires (default: 24)

    Returns:
        dict: Session data for the temporary user
    """
<<<<<<< HEAD
    session_data = api_call_create_temporary_user(expiry_hours=expiry_hours)
=======
    session_data = api_call_create_temporary_user(
        expiry_hours=expiry_hours,
        expiry_minutes=expiry_minutes,
    )
>>>>>>> 502b1b46
    if not session_data:
        raise Exception("Failed to create temporary user session via API")

    return session_data


# Enhanced process_authentication with refresh logic
def process_authentication(pathname, local_data):
    """
    Process authentication with refresh token support.

    Args:
        pathname (str): Current URL pathname
        local_data (dict): Local storage data containing authentication information

    Returns:
        tuple: (page_content, header, pathname, local_data)
    """
    logger.debug(f"URL Pathname: {pathname}")
    logger.debug(f"Local Data keys: {list(local_data.keys()) if local_data else None}")
    logger.debug("Processing authentication...")

    # Check if unauthenticated mode is enabled
    if settings.auth.unauthenticated_mode:
        logger.debug("Unauthenticated mode is enabled")

        # Check if we already have valid local_data (e.g. temporary user session)
        if local_data and local_data.get("access_token") and local_data.get("logged_in"):
            logger.debug(
                "Found existing session data in local store - using it instead of anonymous"
            )

            try:
                # Default to /dashboards if pathname is None or "/"
                if pathname is None or pathname == "/" or pathname == "/auth":
                    logger.debug("Pathname is None or / - redirect to /dashboards")
                    pathname = "/dashboards"

                logger.debug("HANDLE AUTHENTICATED USER (EXISTING SESSION)")
                return handle_authenticated_user(pathname, local_data)

            except Exception as e:
                logger.error(f"Failed to handle existing session data: {e}")
                # Fallback to unauthenticated user if session handling fails
                # Fetch the real anonymous user and their permanent token
                anonymous_local_data = get_anonymous_user_session()

                return handle_authenticated_user(pathname, anonymous_local_data)

        else:
            logger.debug("No existing session data - fetching anonymous user session")
            try:
                # Fetch the real anonymous user and their permanent token
                anonymous_local_data = get_anonymous_user_session()

                # Default to /dashboards if pathname is None or "/"
                if pathname is None or pathname == "/" or pathname == "/auth":
                    logger.debug("Pathname is None or / - redirect to /dashboards")
                    pathname = "/dashboards"

                logger.debug("HANDLE AUTHENTICATED USER (ANONYMOUS MODE)")
                return handle_authenticated_user(pathname, anonymous_local_data)

            except Exception as e:
                logger.error(f"Failed to fetch anonymous user session: {e}")
                # Fallback to unauthenticated user if anonymous user setup fails
                return handle_unauthenticated_user(pathname)

    # Basic validation for authenticated mode
    if not local_data or not local_data.get("logged_in"):
        logger.debug("User not logged in or no local data")
        return handle_unauthenticated_user(pathname)

    # Check required fields for refresh token model
    required_fields = [
        "user_id",
        "access_token",
        "refresh_token",
        "expire_datetime",
        "refresh_expire_datetime",
    ]
    missing_fields = [field for field in required_fields if field not in local_data]

    if missing_fields:
        logger.warning(f"Missing required token fields: {missing_fields}")
        return handle_unauthenticated_user(pathname)

    try:
        # Create token object and validate
        token = TokenBase(**local_data)
        validation_result = check_token_validity(token)

        logger.debug(f"Token validation result: {validation_result}")

        # Handle different scenarios
        if validation_result["action"] == "valid":
            # Access token is valid, continue normally
            logger.debug("Access token valid - proceeding")

        elif validation_result["action"] == "refresh":
            # Access token expired but refresh token valid
            logger.info("Access token expired but refresh token valid - attempting refresh")

            refreshed_data = refresh_access_token(local_data["refresh_token"])

            if refreshed_data:
                # Update local_data with new access token
                local_data.update(refreshed_data)
                logger.info("Token refreshed successfully")
                # Continue with updated token data
            else:
                logger.warning("Token refresh failed - redirecting to login")
                return handle_unauthenticated_user(pathname)

        elif validation_result["action"] == "logout":
            # Both tokens expired or invalid
            logger.warning("Both access and refresh tokens expired/invalid - forcing logout")
            return handle_unauthenticated_user(pathname)

        else:
            logger.error(f"Unknown validation action: {validation_result['action']}")
            return handle_unauthenticated_user(pathname)

    except Exception as e:
        logger.error(f"Error in token validation: {e}")
        return handle_unauthenticated_user(pathname)

    # Default to /dashboards if pathname is None or "/"
    if pathname is None or pathname == "/" or pathname == "/auth":
        logger.debug("Pathname is None or / - redirect to /dashboards")
        pathname = "/dashboards"

    logger.debug(f"Final pathname: {pathname}")
    logger.debug(f"Access Token: {local_data['access_token'][:10]}...")
    logger.debug("HANDLE AUTHENTICATED USER")

    return handle_authenticated_user(pathname, local_data)<|MERGE_RESOLUTION|>--- conflicted
+++ resolved
@@ -24,11 +24,7 @@
     return session_data
 
 
-<<<<<<< HEAD
-def get_temporary_user_session(expiry_hours: int = 24):
-=======
 def get_temporary_user_session(expiry_hours: int = 24, expiry_minutes: int = 0):
->>>>>>> 502b1b46
     """
     Create a temporary user session with automatic expiration.
 
@@ -38,14 +34,10 @@
     Returns:
         dict: Session data for the temporary user
     """
-<<<<<<< HEAD
-    session_data = api_call_create_temporary_user(expiry_hours=expiry_hours)
-=======
     session_data = api_call_create_temporary_user(
         expiry_hours=expiry_hours,
         expiry_minutes=expiry_minutes,
     )
->>>>>>> 502b1b46
     if not session_data:
         raise Exception("Failed to create temporary user session via API")
 
