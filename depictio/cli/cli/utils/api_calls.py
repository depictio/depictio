--- conflicted
+++ resolved
@@ -416,7 +416,6 @@
     return response
 
 
-<<<<<<< HEAD
 @validate_call
 def api_create_backup_enhanced(
     CLI_config: CLIConfig,
@@ -462,7 +461,7 @@
     """
     logger.info(f"Creating backup via API (S3: {include_s3_data}, dry_run: {dry_run})")
 
-    url = f"{CLI_config.base_url}/depictio/api/v1/backup/create"
+    url = f"{CLI_config.api_base_url}/depictio/api/v1/backup/create"
 
     try:
         payload = {
@@ -504,44 +503,16 @@
 def api_list_backups(CLI_config: CLIConfig) -> dict:
     """
     List available backups on the server.
-=======
-# Backup API functions
-@validate_call
-def api_create_backup(CLI_config: CLIConfig, backup_name: str = "") -> httpx.Response:
-    """
-    Create a backup using the server API.
-
-    Args:
-        CLI_config (CLIConfig): Configuration object containing API base URL and credentials.
-        backup_name (str): Optional name for the backup.
-
-    Returns:
-        httpx.Response: The response from the server.
-    """
-    logger.info(f"Creating backup: {backup_name}")
-
-    payload = {"backup_name": backup_name}
-    url = f"{CLI_config.api_base_url}/depictio/api/v1/backup/create"
-    response = httpx.post(url, json=payload, headers=generate_api_headers(CLI_config))
-    return response
-
-
-@validate_call
-def api_list_backups(CLI_config: CLIConfig) -> httpx.Response:
-    """
-    List available backups from the server.
->>>>>>> f8378be7
-
-    Args:
-        CLI_config (CLIConfig): Configuration object containing API base URL and credentials.
-
-    Returns:
-<<<<<<< HEAD
+
+    Args:
+        CLI_config (CLIConfig): Configuration object containing API base URL and credentials.
+
+    Returns:
         dict: Response containing list of backups.
     """
     logger.info("Listing server-side backups")
 
-    url = f"{CLI_config.base_url}/depictio/api/v1/backup/list"
+    url = f"{CLI_config.api_base_url}/depictio/api/v1/backup/list"
 
     try:
         response = httpx.get(
@@ -565,33 +536,17 @@
 def api_validate_backup(CLI_config: CLIConfig, backup_id: str) -> dict:
     """
     Validate a backup on the server.
-=======
-        httpx.Response: The response from the server.
-    """
-    logger.info("Listing available backups")
-
-    url = f"{CLI_config.api_base_url}/depictio/api/v1/backup/list"
-    response = httpx.get(url, headers=generate_api_headers(CLI_config))
-    return response
-
-
-@validate_call
-def api_validate_backup(CLI_config: CLIConfig, backup_id: str) -> httpx.Response:
-    """
-    Validate a backup using the server API.
->>>>>>> f8378be7
 
     Args:
         CLI_config (CLIConfig): Configuration object containing API base URL and credentials.
         backup_id (str): ID of the backup to validate.
 
     Returns:
-<<<<<<< HEAD
         dict: Response containing validation results.
     """
     logger.info(f"Validating backup: {backup_id}")
 
-    url = f"{CLI_config.base_url}/depictio/api/v1/backup/validate"
+    url = f"{CLI_config.api_base_url}/depictio/api/v1/backup/validate"
     payload = {"backup_id": backup_id}
 
     try:
@@ -623,26 +578,10 @@
 ) -> dict:
     """
     Restore from a backup on the server.
-=======
-        httpx.Response: The response from the server.
-    """
-    logger.info(f"Validating backup: {backup_id}")
-
-    url = f"{CLI_config.api_base_url}/depictio/api/v1/backup/validate/{backup_id}"
-    response = httpx.get(url, headers=generate_api_headers(CLI_config))
-    return response
-
-
-@validate_call
-def api_restore_backup(CLI_config: CLIConfig, backup_id: str) -> httpx.Response:
-    """
-    Restore from a backup using the server API.
->>>>>>> f8378be7
 
     Args:
         CLI_config (CLIConfig): Configuration object containing API base URL and credentials.
         backup_id (str): ID of the backup to restore from.
-<<<<<<< HEAD
         dry_run (bool): If True, only simulate the restore without actually changing data.
         collections (list): List of collection names to restore. If None, restore all collections.
 
@@ -651,7 +590,7 @@
     """
     logger.info(f"Restoring from backup: {backup_id} (dry_run={dry_run})")
 
-    url = f"{CLI_config.base_url}/depictio/api/v1/backup/restore"
+    url = f"{CLI_config.api_base_url}/depictio/api/v1/backup/restore"
     payload = {"backup_id": backup_id, "dry_run": dry_run}
     if collections:
         payload["collections"] = collections
@@ -683,16 +622,4 @@
     except httpx.TimeoutException:
         return {"success": False, "message": "Restore operation timed out"}
     except Exception as e:
-        return {"success": False, "message": f"Backup restore failed: {str(e)}"}
-=======
-
-    Returns:
-        httpx.Response: The response from the server.
-    """
-    logger.info(f"Restoring from backup: {backup_id}")
-
-    payload = {"backup_id": backup_id}
-    url = f"{CLI_config.api_base_url}/depictio/api/v1/backup/restore"
-    response = httpx.post(url, json=payload, headers=generate_api_headers(CLI_config))
-    return response
->>>>>>> f8378be7
+        return {"success": False, "message": f"Backup restore failed: {str(e)}"}