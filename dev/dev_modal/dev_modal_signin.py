--- conflicted
+++ resolved
@@ -209,37 +209,10 @@
     return {"display": "none"}  # Hide landing page
 
 
-<<<<<<< HEAD
-
-def render_modal_delete(index):
-    modal_view = dmc.Modal(
-        opened=False,
-        id={"type": "delete-confirmation-modal", "index": index},
-        centered=True,
-        # title="Confirm Deletion",
-        children=[
-            dmc.Title("Are you sure you want to delete this dashboard?", order=3, color="black", style={"marginBottom": 20}),
-            dmc.Button("Delete", id="confirm-delete", color="red", style={"marginRight": 10}),
-            dmc.Button("Cancel", id="cancel-delete", color="grey"),
-        ],
-    )
-    return modal_view
-
-# Callback to open the deletion confirmation modal and store the dashboard index
-=======
->>>>>>> 97313370
 @app.callback(
     Output({"type": "delete-confirmation-modal", "index": MATCH}, "opened"),
     [Input({"type": "delete-dashboard-button", "index": MATCH}, "n_clicks")],
     [State({"type": "delete-dashboard-button", "index": MATCH}, "id")],
-<<<<<<< HEAD
-    prevent_initial_call=True
-)
-def open_delete_modal(n_clicks, button_id):
-    if n_clicks:
-        return True
-    return False
-=======
     prevent_initial_call=True,
 )
 def open_delete_modal(n_clicks, ids):
@@ -268,7 +241,6 @@
             return False, dash.no_update
     else:
         raise dash.exceptions.PreventUpdate
->>>>>>> 97313370
 
 
 def create_dashboards_view(dashboards):
@@ -287,11 +259,7 @@
                     ),
                     dmc.Button(
                         f"View Dashboard {dashboard['index']}",
-<<<<<<< HEAD
-                        id={"type": "view-dashboard-button", "index": dashboard["index"]},
-=======
                         id={"type": "view-dashboard-button", "value": dashboard["owner"], "index": dashboard["index"]},
->>>>>>> 97313370
                         variant="outline",
                         color="dark",
                         style={"marginRight": 20},
@@ -332,20 +300,6 @@
 
 
 @app.callback(
-<<<<<<< HEAD
-    [Output({"type": "dashboard-list", "index": MATCH}, "children"), Output({"type": "dashboard-index-store", "index": MATCH}, "data")],
-    [
-        Input({"type": "create-dashboard-button", "index": MATCH}, "n_clicks"),
-        State({"type": "create-dashboard-button", "index": MATCH}, "id"),
-        State({"type": "dashboard-index-store", "index": MATCH}, "data"),
-        # Input({"type": "dashboard-index-store", "index": MATCH}, "data"),
-    ],
-    # prevent_initial_call=True
-)
-def create_dashboard(n_clicks, id, index_data):
-    # if not n_clicks:
-    #     return dash.no_update, dash.no_update
-=======
     [Output({"type": "dashboard-list", "index": MATCH}, "children"), Output({"type": "dashboard-index-store", "value": MATCH}, "data")],
     [
         Input({"type": "create-dashboard-button", "index": MATCH}, "n_clicks"),
@@ -358,7 +312,6 @@
 def create_dashboard(n_clicks, id, index_data):
     # if not n_clicks:
     #     return dash.dash.no_update, dash.dash.no_update
->>>>>>> 97313370
 
     # Assuming index_data also stores a list of dashboards
     dashboards = index_data.get("dashboards", [])
@@ -379,65 +332,18 @@
 
         # Updating the store data to include the new list of dashboards and the incremented index
         new_index_data = {"next_index": next_index + 1, "dashboards": dashboards}
-<<<<<<< HEAD
-=======
 
     # elif triggered_input
 
->>>>>>> 97313370
     else:
         new_index_data = index_data
 
     # Creating views for each dashboard
-<<<<<<< HEAD
-    dashboards_view = [
-        dmc.Paper(
-            dmc.Group(
-                [
-                    html.Div(
-                        [
-                            dmc.Title(dashboard["title"], order=5),
-                            dmc.Text(f"Last Modified: {dashboard['last_modified']}"),
-                            dmc.Text(f"Status: {dashboard['status']}"),
-                            dmc.Text(f"Owner: {dashboard['owner']}"),
-                        ],
-                        style={"flex": "1"},
-                    ),
-                    dmc.Button(
-                        f"View Dashboard {dashboard['index']}",
-                        id={"type": "view-dashboard-button", "value": dashboard["owner"], "index": dashboard["index"]},
-                        variant="outline",
-                        color="dark",
-                        style={"marginRight": 20},
-                    ),
-                    dmc.Button("Delete", id={"type": "delete-dashboard-button", "index": dashboard["index"]}, variant="outline", color="red", style={"marginRight": 20}),
-                    render_modal_delete(dashboard["index"]),
-                ],
-                align="center",
-                position="apart",
-                grow=False,
-                noWrap=False,
-                style={"width": "100%"},
-            ),
-            shadow="xs",
-            p="md",
-            style={"marginBottom": 20},
-        )
-        for dashboard in dashboards
-    ]
-=======
     dashboards_view = create_dashboards_view(dashboards)
->>>>>>> 97313370
 
     return dashboards_view, new_index_data
 
 
-<<<<<<< HEAD
-def render_welcome_section(email):
-    return dmc.Container(
-        [
-            dmc.Center(depictio_logo),  # Center the logo
-=======
 @app.callback(
     Output({"type": "dashboard-index-store", "index": MATCH}, "data", allow_duplicate=True),
     [Input({"type": "confirm-delete", "index": MATCH}, "n_clicks")],
@@ -465,7 +371,6 @@
 def render_welcome_section(email):
     return dmc.Container(
         [
->>>>>>> 97313370
             dmc.Title(f"Welcome, {email}!", order=2, align="center"),
             dmc.Center(
                 dmc.Button(
@@ -478,12 +383,8 @@
                     size="xl",
                 )
             ),
-<<<<<<< HEAD
-            dcc.Store(id={"type": "dashboard-index-store", "index": email}, storage_type="session", data={"next_index": 1}),  # Store for dashboard index management
-=======
             dcc.Store(id={"type": "dashboard-index-store", "value": email}, storage_type="session", data={"next_index": 1}),  # Store for dashboard index management
             # dcc.Store(id={"type": "dashboards-store", "index": email}, storage_type="session", data={"dashboards": []}),  # Store to cache workflows
->>>>>>> 97313370
             dmc.Divider(style={"margin": "20px 0"}),
         ]
     )
@@ -493,24 +394,6 @@
     return html.Div(id={"type": "dashboard-list", "index": email}, style={"padding": "20px"})
 
 
-<<<<<<< HEAD
-@app.callback(
-    Output("redirect-url", "href"),
-    [Input({"type": "view-dashboard-button", "index": ALL}, "n_clicks")],
-    [State({"type": "view-dashboard-button", "index": ALL}, "id")],
-    prevent_initial_call=True,
-)
-def redirect_to_dashboard(n_clicks, ids):
-    if not any(n_clicks):
-        raise dash.exceptions.PreventUpdate
-
-    # Find the index of the clicked button
-    clicked_index = next((i for i, v in enumerate(n_clicks) if v), None)
-    if clicked_index is not None:
-        dashboard_id = ids[clicked_index]["index"]
-        return f"http://localhost:5080"
-    raise dash.exceptions.PreventUpdate
-=======
 def render_data_collection_item(data_collection):
     return dmc.AccordionItem(
         [
@@ -666,7 +549,6 @@
 
 def render_workflows_section(workflows, data):
     return dmc.Accordion(children=[render_workflow_item(workflow, data) for workflow in workflows])
->>>>>>> 97313370
 
 
 @app.callback(
@@ -674,19 +556,11 @@
     [
         Input("url", "pathname"),
         Input("modal-store", "data"),
-<<<<<<< HEAD
-        Input({"type": "view-dashboard-button", "index": ALL}, "n_clicks"),
-=======
->>>>>>> 97313370
     ],
 )
 def update_landing_page(
     pathname,
     data,
-<<<<<<< HEAD
-    view_dashboard_clicks,
-=======
->>>>>>> 97313370
 ):
     print("\n")
     print("update_landing_page")
@@ -721,11 +595,7 @@
                     dmc.Title("Your Dashboards", order=3),
                     render_dashboard_list_section(data["email"]),
                     dmc.Title("Your Workflows & Data Collections", order=3),
-<<<<<<< HEAD
-                    render_workflows_section(workflows),
-=======
                     render_workflows_section(workflows, data),
->>>>>>> 97313370
                 ]
             )
         # return html.Div("Please login to view this page.")
